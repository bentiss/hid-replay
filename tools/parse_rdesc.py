#!/bin/env python
# -*- coding: utf-8 -*-
#
# Hid replay / parse_rdesc.py
#
# Copyright (c) 2012-2013 Benjamin Tissoires <benjamin.tissoires@gmail.com>
# Copyright (c) 2012-2013 Red Hat, Inc.
#
# This program is free software: you can redistribute it and/or modify
# it under the terms of the GNU General Public License as published by
# the Free Software Foundation; either version 2 of the License, or
# (at your option) any later version.
#
# This program is distributed in the hope that it will be useful,
# but WITHOUT ANY WARRANTY; without even the implied warranty of
# MERCHANTABILITY or FITNESS FOR A PARTICULAR PURPOSE.  See the
# GNU General Public License for more details.
#
# You should have received a copy of the GNU General Public License
# along with this program.  If not, see <http://www.gnu.org/licenses/>.
#

import sys
import re
from hid import *

def twos_comp(val, bits):
	"""compute the 2's compliment of int value val"""
	if (val & (1 << (bits - 1))) != 0:
		val = val - (1 << bits)
	return val

type_output = "default"

class ParseError(Exception): pass

class raw_item(object):
	def __init__(self, value, index):
		self.__parse(value)
		self.index_in_report = index
		self.data = None

	def __parse(self, value):
		self.r = r = value
		self.raw_value = []
		self.hid = r & 0xfc
		try:
			self.item = inv_hid[self.hid]
		except:
			error = "error while parsing {0:02x}".format(value)
			if self.hid == 0:
				raise ParseError, error
			else:
				raise KeyError, error
		self.rsize = r & 0x3
		if self.rsize == 3:
			self.rsize = 4
		self.index = self.rsize
		self.value = 0

	def feed(self, value):
		"return True if the value was accepted by the item"
		if self.index <= 0:
			raise ParseError, "this item is already full"
		self.raw_value.append(value)
		self.value |= value << (self.rsize - self.index) * 8;
		self.index -= 1

		if self.index == 0:
			if self.item in ("Logical Minimum",
					 "Physical Minimum",
#					 "Logical Maximum",
#					 "Physical Maximum",
					):
				self.twos_comp()
			if self.item == "Unit Exponent" and self.value > 7:
				self.value -= 16

	def completed(self):
		# if index is null, then we have consumed all the incoming data
		return self.index == 0

	def twos_comp(self):
		if self.rsize:
			self.value = twos_comp(self.value, self.rsize * 8)
		return self.value

	def size(self):
		return 1 + len(self.raw_value)

	def __repr__(self):
		data = ["{0:02x}".format(i) for i in self.raw_value]
		r = "{0:02x}".format(self.r)
		if not len(data):
			return r
		return r + " " + " ".join(data)

class ReportDescriptor(object):
	def __init__(self):
		self.reports = {}
		self.index =  1 # 0 is the size
		self.usage_page = 0
		self.usage_page_list = []
		self.usage = []
		self.usage_min = 0
		self.usage_max = 0
		self.logical_min = 0
		self.logical_min_item = None
		self.logical_max = 0
		self.logical_max_item = None
		self.count = 0
		self.item_size = 0
		self.report = []
		self.report_ID = -1
		self.win8 = False
		self.rdesc_items = []
		self.r_size = 0
		self.current_item = None

	def consume(self, value, index):
		""" item is an int8 """
		if not self.current_item:
			# initial state
			self.current_item = raw_item(value, index)
		else:
			# try to feed the value to the current item
			self.current_item.feed(value)
		if self.current_item.completed():
			rdesc_item = self.current_item
			self.rdesc_items.append(rdesc_item)

			self.parse_item(rdesc_item)
			self.current_item = None

			return rdesc_item
		return None

	def close_rdesc(self):
		if self.report_ID:
			self.reports[self.report_ID] = self.report, (self.r_size >> 3)
			self.report = []
			self.r_size = 0

	def parse_item(self, rdesc_item):
		# store current usage_page in rdesc_item
		rdesc_item.usage_page = self.usage_page
		item = rdesc_item.item
		value = rdesc_item.value

		if item == "Report ID":
			if self.report_ID and self.r_size > 0:
				self.reports[self.report_ID] = self.report, (self.r_size >> 3)
			self.report = []
			self.report_ID = value
			self.r_size = 8
		elif item == "Push":
			self.usage_page_list.append(self.usage_page)
		elif item == "Pop":
			self.usage_page = self.usage_page_list.pop()
		elif item == "Usage Page":
			self.usage_page = value << 16
			# reset the usage list
			self.usage = []
			self.usage_min = 0
			self.usage_max = 0
		elif item == "Collection":
			# reset the usage list
			self.usage = []
			self.usage_min = 0
			self.usage_max = 0
		elif item == "Usage Minimum":
			self.usage_min = value | self.usage_page
		elif item == "Usage Maximum":
			self.usage_max = value | self.usage_page
		elif item == "Logical Minimum":
			self.logical_min = value
			self.logical_min_item = rdesc_item
		elif item == "Logical Maximum":
			self.logical_max = value
			self.logical_max_item = rdesc_item
		elif item == "Usage":
			self.usage.append(value | self.usage_page)
		elif item == "Report Count":
			self.count = value
		elif item == "Report Size":
			self.item_size = value
		elif item == "Input": # or item == "Output":
#			if self.logical_min > self.logical_max:
#				self.logical_min = self.logical_min_item.twos_comp()
#				self.logical_max = self.logical_max_item.twos_comp()
			item = {"type": value,
				"usage page": self.usage_page,
				"logical min": self.logical_min,
				"logical max": self.logical_max,
				"size": self.item_size,
				"bit_offset": self.r_size,
				"count": self.count}
			if value & (0x1 << 0): # Const item
				item["size"] = self.item_size * self.count
				item["count"] = 1
				self.report.append(item)
				self.r_size += self.item_size * self.count
			elif value & (0x1 << 1): # Variable item
				if self.usage_min and self.usage_max:
					usage = self.usage_min
					for i in xrange(self.count):
						item = item.copy()
						item["count"] = 1
						item["usage"] = usage
						self.report.append(item)
						self.r_size += self.item_size
						if usage < self.usage_max:
							usage += 1
				else:
					for i in xrange(self.count):
						usage_ = 0
						if i < len(self.usage):
							usage_ = self.usage[i]
						else:
							usage_ = self.usage[-1]
						item = item.copy()
						item["count"] = 1
						item["usage"] = usage_
						self.report.append(item)
						self.r_size += self.item_size
			else: # Array item
				if self.usage_min and self.usage_max:
					self.usage = range(self.usage_min, self.usage_max + 1)
				item["usages"] = self.usage
				self.report.append(item)
				self.r_size += self.item_size * self.count
			rdesc_item.data = item
			self.usage = []
			self.usage_min = 0
			self.usage_max = 0
		elif item == "Feature":
			if len(self.usage) > 0 and self.usage[-1] == 0xff0000c5:
				self.win8 = True

	def dump(self, dump_file):
		indent = 0
		for rdesc_item in self.rdesc_items:
			if type_output == "default":
				indent = dump_rdesc_array(rdesc_item, indent, dump_file)
			else:
				indent = dump_rdesc_kernel(rdesc_item, indent, dump_file)

	def dump_raw(self, dumpfile):
		dumpfile.write(self.data_txt())

	def size(self):
		size = 0
		for rdesc_item in self.rdesc_items:
			size += rdesc_item.size()
		return size

	def data(self):
		string = self.data_txt()
		data = [int(i, 16) for i in string.split()]
		return data

	def data_txt(self):
		return " ".join([str(i) for i in self.rdesc_items])

def dump_rdesc(rdesc_item, indent, dump_file):
	"""
	Format the hid item in a lsusb -v format.
	"""
	item = rdesc_item.item()
	up = rdesc_item.usage_page
	value = rdesc_item.value
	data = "none"
	if item != "End Collection":
		data = " ["
		for v in rdesc_item.raw_value:
			data += " 0x{:02x}".format(v & 0xff)
		data += " ] {}".format(value)
	dump_file.write("            Item({0:6s}): {1}, data={2}\n".format(hid_type[item], item, data))
	if item == "Usage":
		usage = up | value
		if usage in inv_usages.keys():
			dump_file.write("                 " + inv_usages[usage] + "\n")

def get_raw_values(rdesc_item):
	data = str(rdesc_item)
	# prefix each individual value by "0x" and insert "," in between
	data = "0x" + data.replace(" ", ", 0x") + ","
	return data

def get_human_descr(rdesc_item, indent):
	item = rdesc_item.item
	value = rdesc_item.value
	up = rdesc_item.usage_page
	rsize = rdesc_item.rsize
	descr = item
	if item in ("Report ID",
		    "Usage Minimum",
		    "Usage Maximum",
		    "Logical Minimum",
		    "Physical Minimum",
		    "Logical Maximum",
		    "Physical Maximum",
		    "Report Size",
		    "Report Count",
		    "Unit Exponent"):
		descr +=  " (" + str(value) + ')'
	elif item == "Collection":
		descr +=  " (" + inv_collections[value].capitalize() + ')'
		indent += 1
	elif item == "End Collection":
		indent -= 1
	elif item == "Usage Page":
		if inv_usage_pages.has_key(value):
			descr +=  " (" + inv_usage_pages[value] + ')'
		elif (value & 0xFF00) == 0xBE00 and inv_usage_pages.has_key(value & 0x00FF):
			descr +=  " (" + inv_usage_pages[value & 0x00FF] + ' + offset)'
		else:
			descr +=  " (Vendor Usage Page 0x{:02x})".format(value)
	elif item == "Usage":
		usage = value | up
		if inv_usages.has_key(usage):
			descr +=  " (" + inv_usages[usage] + ')'
<<<<<<< HEAD
		elif (usage & 0xFF000000) == 0xBE000000 and inv_usages.has_key(usage & 0x00FF00FF):
			descr +=  " (" + inv_usages[usage & 0x00FF00FF] + ' << ' + str((usage >> 8) & 0xFF) + ')'
=======
		elif up == usage_pages['Sensor'] << 16:
			mod = (usage & 0xF000) >> 8
			usage &= ~0xF000
			mod_descr = sensor_mods[mod]
			descr +=  " (" + inv_usages[usage] + ' | ' + mod_descr + ')'
>>>>>>> 7cfb0e5c
		else:
			descr +=  " (Vendor Usage 0x{:02x})".format(value)
	elif item == "Input" \
	  or item == "Output" \
	  or item == "Feature":
		descr +=  " ("
		if value & (0x1 << 0):
			descr += "Cnst,"
		else:
			descr += "Data,"
		if value & (0x1 << 1):
			descr += "Var,"
		else:
			descr += "Arr,"
		if value & (0x1 << 2):
			descr += "Rel"
		else:
			descr += "Abs"
		if value & (0x1 << 3):
			descr += ",Wrap"
		if value & (0x1 << 4):
			descr += ",NonLin"
		if value & (0x1 << 5):
			descr += ",NoPref"
		if value & (0x1 << 6):
			descr += ",Null"
		if value & (0x1 << 7):
			descr += ",Vol"
		if value & (0x1 << 8):
			descr += ",Buff"
		descr +=  ")"
	elif item == "Unit":
		systems = ("None", "SILinear", "SIRotation", "EngLinear", "EngRotation")
		lengths = ("None", "Centimeter", "Radians", "Inch", "Degrees")
		masses = ("None", "Gram", "Gram", "Slug", "Slug")
		times = ("Seconds","Seconds","Seconds","Seconds")
		temperatures = ("None", "Kelvin", "Kelvin", "Fahrenheit", "Fahrenheit")
		currents = ("Ampere","Ampere","Ampere","Ampere")
		luminous_intensisties = ("Candela","Candela","Candela","Candela")
		units = (lengths, masses, times, temperatures, currents, luminous_intensisties)

		system = value & 0xf

		descr +=  " ("
		for i in xrange(len(units), 0, -1):
			v = (value >> i*4) & 0xf
			v = twos_comp(v, 4)
			if v:
				descr += units[i - 1][system]
				if v != 1:
					descr += '^' + str(v)
				descr += ","
		descr += systems[system] + ')'
	elif item == "Push":
		pass
	elif item == "Pop":
		pass
	eff_indent = indent
	if item == "Collection":
		eff_indent -= 1
	return ' ' * eff_indent + descr, indent

def dump_rdesc_kernel(rdesc_item, indent, dump_file):
	"""
	Format the hid item in a C-style format.
	"""
	offset = rdesc_item.index_in_report - 1
	item = rdesc_item.item
	line = get_raw_values(rdesc_item)
	line += "\t" * ((40 - len(line)) / 8)

	descr, indent = get_human_descr(rdesc_item, indent)
	eff_indent = indent

	descr += "\t" * ((52 - len(descr)) / 8)
	#dump_file.write(line + "/* " + descr + " " + str(offset) + " */\n")
	dump_file.write("\t%s/* %s*/\n"%(line, descr))
	return indent

def dump_rdesc_array(rdesc_item, indent, dump_file):
	"""
	Format the hid item in a C-style format.
	"""
	offset = rdesc_item.index_in_report - 1
	item = rdesc_item.item
	line = get_raw_values(rdesc_item)
	line += " " * (30 - len(line))

	descr, indent = get_human_descr(rdesc_item, indent)
	eff_indent = indent

	descr += " " * (35 - len(descr))
	dump_file.write(line + " // " + descr + " " + str(offset) + "\n")
	return indent

def parse_rdesc(rdesc_str, dump_file = None):
	"""
	Parse the given report descriptor and outputs it to stdout if show is True.
	Returns:
	 - a parsed dict of each report indexed by their report ID
	 - the id of the multitouch collection, or -1
	 - if the multitouch device has been Win 8 certified
	"""

	rdesc = [int(r, 16) for r in rdesc_str.split()]
	indent = 0

	rdesc_object = ReportDescriptor()
	for i in xrange(1,len(rdesc)):
		v = rdesc[i]
		if i == len(rdesc) - 1 and v == 0:
			# some device present a trailing 0, skipping it
			break
		rdesc_item = rdesc_object.consume(v, i)

	rdesc_object.close_rdesc()

	if dump_file:
		rdesc_object.dump(dump_file)

	return rdesc_object

def main():
	f = open(sys.argv[1])
	if len(sys.argv) > 2:
		global type_output
		type_output = sys.argv[2]
	for line in f.readlines():
		if line.startswith("R:"):
			parse_rdesc(line.lstrip("R: "), sys.stdout)
			break
	f.close()

if __name__ == "__main__":
    main()<|MERGE_RESOLUTION|>--- conflicted
+++ resolved
@@ -320,16 +320,13 @@
 		usage = value | up
 		if inv_usages.has_key(usage):
 			descr +=  " (" + inv_usages[usage] + ')'
-<<<<<<< HEAD
-		elif (usage & 0xFF000000) == 0xBE000000 and inv_usages.has_key(usage & 0x00FF00FF):
-			descr +=  " (" + inv_usages[usage & 0x00FF00FF] + ' << ' + str((usage >> 8) & 0xFF) + ')'
-=======
 		elif up == usage_pages['Sensor'] << 16:
 			mod = (usage & 0xF000) >> 8
 			usage &= ~0xF000
 			mod_descr = sensor_mods[mod]
 			descr +=  " (" + inv_usages[usage] + ' | ' + mod_descr + ')'
->>>>>>> 7cfb0e5c
+		elif (usage & 0xFF000000) == 0xBE000000 and inv_usages.has_key(usage & 0x00FF00FF):
+			descr +=  " (" + inv_usages[usage & 0x00FF00FF] + ' << ' + str((usage >> 8) & 0xFF) + ')'
 		else:
 			descr +=  " (Vendor Usage 0x{:02x})".format(value)
 	elif item == "Input" \
